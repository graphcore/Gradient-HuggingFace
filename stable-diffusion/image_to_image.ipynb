{
 "cells": [
  {
   "attachments": {},
   "cell_type": "markdown",
   "metadata": {},
   "source": [
    "## Stable Diffusion Image-to-Image Generation on IPU\n",
    "\n",
    "This notebook demonstrates how a stable diffusion inference pipeline can be run on Graphcore IPUs.\n",
    "\n",
    "![Image to image generation on IPU](sample_images/image_to_image.png)\n",
    "\n",
    "### Requirements\n",
    "\n",
    "* An enabled Poplar SDK environment (or Paperspace account with access to the PyTorch IPU runtime)\n",
    "* Additional dependencies installable via pip (done below)\n",
    "* Access to the pretrained Stable-Diffusion-v1-5 checkpoint (done below)"
   ]
  },
  {
   "attachments": {},
   "cell_type": "markdown",
   "metadata": {},
   "source": [
    "\n",
    "In order to improve usability and support for future users, Graphcore would like to collect information about the\n",
    "applications and code being run in this notebook. The following information will be anonymised before being sent to Graphcore:\n",
    "\n",
    "- User progression through the notebook\n",
    "- Notebook details: number of cells, code being run and the output of the cells\n",
    "- Environment details\n",
    "\n",
    "You can disable logging at any time by running `%unload_ext graphcore_cloud_tools.notebook_logging.gc_logger` from any cell."
   ]
  },
  {
   "cell_type": "code",
   "execution_count": null,
   "metadata": {},
   "outputs": [],
   "source": [
    "\n",
    "!pip install -r requirements.txt\n",
    "!pip install \"ipywidgets>=7,<8\"\n",
<<<<<<< HEAD
    "%load_ext examples_utils.notebook_logging.gc_logger"
=======
    "%load_ext graphcore_cloud_tools.notebook_logging.gc_logger"
>>>>>>> 0a42a036
   ]
  },
  {
   "attachments": {},
   "cell_type": "markdown",
   "metadata": {},
   "source": [
    "Values for the virtual IPU Pod size and the cache directories can be configured through environment variables or directly in the notebook:"
   ]
  },
  {
   "cell_type": "code",
   "execution_count": null,
   "metadata": {},
   "outputs": [],
   "source": [
    "import os\n",
    "\n",
    "number_of_ipus = int(os.getenv(\"NUM_AVAILABLE_IPU\", \"4\"))\n",
    "executable_cache_dir = os.getenv(\"POPLAR_EXECUTABLE_CACHE_DIR\", \"/tmp/exe_cache/\") + \"/stablediffusion_to-image\""
   ]
  },
  {
   "attachments": {},
   "cell_type": "markdown",
   "metadata": {},
   "source": [
    "To download the pretrained Stable-Diffusion-v1-5 checkpoint, we must first authenticate to the Hugging Face Hub. Begin by creating a read access token on the [Hugging Face website](https://huggingface.co/settings/tokens) (sign up [here](https://huggingface.co/join) if you haven't already!) then execute the following cell and input your read token:"
   ]
  },
  {
   "cell_type": "code",
   "execution_count": null,
   "metadata": {},
   "outputs": [],
   "source": [
    "from huggingface_hub import notebook_login\n",
    "\n",
    "notebook_login()"
   ]
  },
  {
   "attachments": {},
   "cell_type": "markdown",
   "metadata": {},
   "source": [
    "If you have not done so already, you will need to accept the User License on the [model page](https://huggingface.co/runwayml/stable-diffusion-v1-5)."
   ]
  },
  {
   "attachments": {},
   "cell_type": "markdown",
   "metadata": {},
   "source": [
    "### Pipeline creation"
   ]
  },
  {
   "attachments": {},
   "cell_type": "markdown",
   "metadata": {},
   "source": [
    "We are now ready to import and run the pipeline."
   ]
  },
  {
   "cell_type": "code",
   "execution_count": null,
   "metadata": {},
   "outputs": [],
   "source": [
    "import torch\n",
    "\n",
    "from optimum.graphcore.diffusers import get_default_ipu_configs, INFERENCE_ENGINES_TO_MODEL_NAMES, IPUStableDiffusionImg2ImgPipeline"
   ]
  },
  {
   "cell_type": "code",
   "execution_count": null,
   "metadata": {},
   "outputs": [],
   "source": [
    "engine = \"stable-diffusion-v1-5\"  # maps to \"runwayml/stable-diffusion-v1-5\"\n",
    "model_name = INFERENCE_ENGINES_TO_MODEL_NAMES[engine]\n",
    "image_width = os.getenv(\"STABLE_DIFFUSION_IMG2IMG_DEFAULT_WIDTH\", default=512)\n",
    "image_height = os.getenv(\"STABLE_DIFFUSION_IMG2IMG_DEFAULT_HEIGHT\", default=512)\n",
    "image_dimensions = (image_width, image_height)"
   ]
  },
  {
   "cell_type": "code",
   "execution_count": null,
   "metadata": {},
   "outputs": [],
   "source": [
    "unet_ipu_config, text_encoder_ipu_config, vae_ipu_config, safety_checker_ipu_config = \\\n",
    "get_default_ipu_configs(\n",
    "    engine=engine, width=image_width, height=image_height, n_ipu=number_of_ipus, \n",
    "    executable_cache_dir=executable_cache_dir \n",
    ")\n",
    "pipe = IPUStableDiffusionImg2ImgPipeline.from_pretrained(\n",
    "    model_name, \n",
    "    revision=\"fp16\", \n",
    "    torch_dtype=torch.float16,\n",
    "    unet_ipu_config=unet_ipu_config,\n",
    "    text_encoder_ipu_config=text_encoder_ipu_config,\n",
    "    vae_ipu_config=vae_ipu_config,\n",
    "    safety_checker_ipu_config=safety_checker_ipu_config\n",
    ")"
   ]
  },
  {
   "attachments": {},
   "cell_type": "markdown",
   "metadata": {},
   "source": [
    "We run a dummy generation step to trigger the one-time compilation process. This should take on the order of 15 minutes."
   ]
  },
  {
   "cell_type": "code",
   "execution_count": null,
   "metadata": {
    "scrolled": true
   },
   "outputs": [],
   "source": [
    "from PIL import Image\n",
    "\n",
    "pipe(\"apple\", init_image=Image.new(\"RGB\", image_dimensions), guidance_scale=7.5);"
   ]
  },
  {
   "attachments": {},
   "cell_type": "markdown",
   "metadata": {},
   "source": [
    "### Image generation"
   ]
  },
  {
   "attachments": {},
   "cell_type": "markdown",
   "metadata": {},
   "source": [
    "We preprocess and visualize a context image which will be used to initialize the latents passed to the UNet."
   ]
  },
  {
   "cell_type": "code",
   "execution_count": null,
   "metadata": {},
   "outputs": [],
   "source": [
    "import requests\n",
    "from io import BytesIO\n",
    "\n",
    "url = \"https://raw.githubusercontent.com/CompVis/stable-diffusion/main/assets/stable-samples/img2img/sketch-mountains-input.jpg\"\n",
    "\n",
    "response = requests.get(url)\n",
    "init_image = Image.open(BytesIO(response.content)).convert(\"RGB\")\n",
    "init_image = init_image.resize(image_dimensions)\n",
    "init_image"
   ]
  },
  {
   "attachments": {},
   "cell_type": "markdown",
   "metadata": {},
   "source": [
    "Below you will find an example prompt. We encourage you to try your own!"
   ]
  },
  {
   "cell_type": "code",
   "execution_count": null,
   "metadata": {
    "tags": []
   },
   "outputs": [],
   "source": [
    "prompt = \"A fantasy landscape, oil painting, ghibli inspired\"\n",
    "out = pipe(prompt, init_image=init_image, strength=0.75, guidance_scale=7.5)\n",
    "out.images[0]"
   ]
  },
  {
   "attachments": {},
   "cell_type": "markdown",
   "metadata": {},
   "source": [
    "## Saving the generated image\n",
    "\n",
    "We can plot the prompt and the generated image using `matplotlib`."
   ]
  },
  {
   "cell_type": "code",
   "execution_count": null,
   "metadata": {},
   "outputs": [],
   "source": [
    "from matplotlib import pyplot as plt"
   ]
  },
  {
   "cell_type": "code",
   "execution_count": null,
   "metadata": {},
   "outputs": [],
   "source": [
    "fig, axs = plt.subplots(1, 2)\n",
    "fig.set_size_inches(12, 5)\n",
    "axs[0].imshow(init_image)\n",
    "axs[0].set_title(\"Prompt\")\n",
    "axs[1].imshow(out.images[0])\n",
    "axs[1].set_title(\"Generated\")\n",
    "axs[1].axis(\"off\")\n",
    "axs[0].axis(\"off\")\n",
    "fig.tight_layout()\n",
    "fig.savefig(\"image_to_image.png\", dpi=150)"
   ]
  },
  {
   "attachments": {},
   "cell_type": "markdown",
   "metadata": {},
   "source": [
    "### Optional - Release IPUs in use\n",
    "\n",
    "The IPython kernel has a lock on the IPUs used in running the model, preventing other users from using them. For example, if you wish to use other notebooks after working your way through this one, it may be necessary to manually run the below cell to release IPUs from use. This will happen by default if using the `Run All` option. More information on the topic can be found at [Managing IPU Resources](https://github.com/gradient-ai/Graphcore-HuggingFace/blob/main/useful-tips/managing_ipu_resources.ipynb)."
   ]
  },
  {
   "cell_type": "code",
   "execution_count": null,
   "metadata": {},
   "outputs": [],
   "source": [
    "pipe.detach_from_device()"
   ]
  }
 ],
 "metadata": {
  "kernelspec": {
   "display_name": "Python 3",
   "language": "python",
   "name": "python3"
  },
  "language_info": {
   "codemirror_mode": {
    "name": "ipython",
    "version": 3
   },
   "file_extension": ".py",
   "mimetype": "text/x-python",
   "name": "python",
   "nbconvert_exporter": "python",
   "pygments_lexer": "ipython3",
   "version": "3.8.10"
  }
 },
 "nbformat": 4,
 "nbformat_minor": 4
}<|MERGE_RESOLUTION|>--- conflicted
+++ resolved
@@ -43,11 +43,7 @@
     "\n",
     "!pip install -r requirements.txt\n",
     "!pip install \"ipywidgets>=7,<8\"\n",
-<<<<<<< HEAD
-    "%load_ext examples_utils.notebook_logging.gc_logger"
-=======
     "%load_ext graphcore_cloud_tools.notebook_logging.gc_logger"
->>>>>>> 0a42a036
    ]
   },
   {
