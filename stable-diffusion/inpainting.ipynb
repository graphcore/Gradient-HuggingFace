{
 "cells": [
  {
   "attachments": {},
   "cell_type": "markdown",
   "metadata": {},
   "source": [
<<<<<<< HEAD
    "## Stable Diffusion Text-guided Inpainting on IPU\n",
=======
    "## Stable Diffusion Text-Guided Inpainting on IPU\n",
>>>>>>> 757632d5
    "\n",
    "This notebook demonstrates how a stable diffusion inference pipeline can be run on Graphcore IPUs to replace objects inside an image.\n",
    "\n",
    "![Inpainting with Stable diffusion](sample_images/inpainting.png)\n",
    "\n",
    "### Requirements\n",
    "\n",
    "* An enabled Poplar SDK environment (or Paperspace account with access to the PyTorch IPU runtime)\n",
    "* Additional dependencies installable via pip (done below)\n",
    "* Access to the pretrained Stable-Diffusion-v1-5 checkpoint (done below)"
   ]
  },
  {
   "cell_type": "code",
   "execution_count": null,
   "metadata": {},
   "outputs": [],
   "source": [
    "%%capture\n",
    "!pip install -r requirements.txt\n",
    "!pip install \"ipywidgets>=7,<8\""
   ]
  },
  {
   "attachments": {},
   "cell_type": "markdown",
   "metadata": {},
   "source": [
<<<<<<< HEAD
    "Values for virtual IPU Pod size and the cache directories can be configured through environment variables or directly in the notebook:"
=======
    "Values for the virtual IPU Pod size and the cache directories can be configured through environment variables or directly in the notebook:"
>>>>>>> 757632d5
   ]
  },
  {
   "cell_type": "code",
   "execution_count": null,
   "metadata": {},
   "outputs": [],
   "source": [
    "import os\n",
    "\n",
    "pod_type = os.getenv(\"GRAPHCORE_POD_TYPE\", \"pod16\")\n",
    "executable_cache_dir = os.getenv(\"POPLAR_EXECUTABLE_CACHE_DIR\", \"/tmp/exe_cache/\") + \"/stablediffusion_inpainting\""
   ]
  },
  {
   "cell_type": "markdown",
   "metadata": {},
   "source": [
    "To download the pretrained Stable-Diffusion-v1-5 checkpoint, we must first authenticate to the Hugging Face Hub. Begin by creating a read access token on the [Hugging Face website](https://huggingface.co/settings/tokens) (sign up [here](https://huggingface.co/join) if you haven't already!) then execute the following cell and input your read token:"
   ]
  },
  {
   "cell_type": "code",
   "execution_count": null,
   "metadata": {},
   "outputs": [],
   "source": [
    "from huggingface_hub import notebook_login\n",
    "\n",
    "notebook_login()"
   ]
  },
  {
   "cell_type": "markdown",
   "metadata": {},
   "source": [
    "If you have not done so already, you will need to accept the User License on the [model page](https://huggingface.co/runwayml/stable-diffusion-inpainting)."
   ]
  },
  {
   "attachments": {},
   "cell_type": "markdown",
   "metadata": {},
   "source": [
    "### Pipeline creation"
   ]
  },
  {
   "cell_type": "markdown",
   "metadata": {},
   "source": [
    "We are now ready to import and run the pipeline."
   ]
  },
  {
   "cell_type": "code",
   "execution_count": null,
   "metadata": {},
   "outputs": [],
   "source": [
    "import torch\n",
    "\n",
    "from ipu_models import IPUStableDiffusionInpaintPipeline"
   ]
  },
  {
   "cell_type": "code",
   "execution_count": null,
   "metadata": {},
   "outputs": [],
   "source": [
    "pipe = IPUStableDiffusionInpaintPipeline.from_pretrained(\n",
    "    \"runwayml/stable-diffusion-inpainting\", \n",
    "    revision=\"fp16\", \n",
    "    torch_dtype=torch.float16,\n",
    "    ipu_config={\n",
    "        \"executable_cache_dir\": executable_cache_dir,\n",
    "    }\n",
    ")\n",
    "pipe.enable_attention_slicing()"
   ]
  },
  {
   "cell_type": "code",
   "execution_count": null,
   "metadata": {},
   "outputs": [],
   "source": [
    "image_width = os.getenv(\"STABLE_DIFFUSION_INPAINT_DEFAULT_WIDTH\", default=512)\n",
    "image_height = os.getenv(\"STABLE_DIFFUSION_INPAINT_DEFAULT_HEIGHT\", default=512)\n",
    "image_dimensions = (image_width, image_height)"
   ]
  },
  {
   "cell_type": "markdown",
   "metadata": {},
   "source": [
    "We run a dummy generation step to trigger the one-time compilation process. This should take on the order of 15 minutes."
   ]
  },
  {
   "cell_type": "code",
   "execution_count": null,
   "metadata": {
    "scrolled": true
   },
   "outputs": [],
   "source": [
    "from PIL import Image\n",
    "\n",
    "pipe(\"apple\", \n",
    "     image=Image.new(\"RGB\", image_dimensions), \n",
    "     mask_image=Image.new(\"RGB\", image_dimensions, (255, 255, 255)), \n",
    "     guidance_scale=7.5\n",
    ");"
   ]
  },
  {
   "attachments": {},
   "cell_type": "markdown",
   "metadata": {},
   "source": [
    "### Image generation"
   ]
  },
  {
   "cell_type": "markdown",
   "metadata": {},
   "source": [
    "We preprocess and visualize a context image which will be used to initialize the latents passed to the UNet."
   ]
  },
  {
   "cell_type": "code",
   "execution_count": null,
   "metadata": {},
   "outputs": [],
   "source": [
    "import requests\n",
    "from io import BytesIO\n",
    "\n",
    "img_url = \"https://raw.githubusercontent.com/CompVis/latent-diffusion/main/data/inpainting_examples/overture-creations-5sI6fQgYIuo.png\"\n",
    "mask_url = \"https://raw.githubusercontent.com/CompVis/latent-diffusion/main/data/inpainting_examples/overture-creations-5sI6fQgYIuo_mask.png\"\n",
    "\n",
    "def download_image(url):\n",
    "    response = requests.get(url)\n",
    "    return Image.open(BytesIO(response.content)).convert(\"RGB\")"
   ]
  },
  {
   "cell_type": "code",
   "execution_count": null,
   "metadata": {},
   "outputs": [],
   "source": [
    "image = download_image(img_url).resize(image_dimensions)\n",
    "image"
   ]
  },
  {
   "cell_type": "code",
   "execution_count": null,
   "metadata": {},
   "outputs": [],
   "source": [
    "mask_image = download_image(mask_url).resize(image_dimensions)\n",
    "mask_image"
   ]
  },
  {
   "cell_type": "markdown",
   "metadata": {},
   "source": [
    "Below you will find an example prompt. We encourage you to try your own!"
   ]
  },
  {
   "cell_type": "code",
   "execution_count": null,
   "metadata": {},
   "outputs": [],
   "source": [
    "prompt = \"a mecha robot sitting on a bench\"\n",
    "out = pipe(prompt, image=image, mask_image=mask_image, guidance_scale=7.5)\n",
    "out.images[0]"
   ]
  },
  {
   "cell_type": "code",
   "execution_count": null,
   "metadata": {},
   "outputs": [],
   "source": [
    "from matplotlib import pyplot as plt"
   ]
  },
  {
   "cell_type": "code",
   "execution_count": null,
   "metadata": {},
   "outputs": [],
   "source": [
    "fig, axs = plt.subplots(1, 3)\n",
    "fig.set_size_inches(12, 5)\n",
    "axs[0].imshow(image)\n",
    "axs[0].set_title(\"Starting image\")\n",
    "axs[1].imshow(mask_image)\n",
    "axs[1].set_title(\"Mask\")\n",
    "axs[2].imshow(out.images[0])\n",
    "axs[2].set_title(\"Generated image\")\n",
    "for ax in axs:\n",
    "    ax.axis(\"off\")\n",
    "fig.tight_layout()\n",
    "fig.savefig(\"sample_images/inpainting.png\", dpi=150)"
   ]
  },
  {
   "cell_type": "markdown",
   "metadata": {},
   "source": [
    "### Optional - Release IPUs in use\n",
    "\n",
    "The IPython kernel has a lock on the IPUs used in running the model, preventing other users from using them. For example, if you wish to use other notebooks after working your way through this one, it may be necessary to manually run the below cell to release IPUs from use. This will happen by default if using the `Run All` option. More information on the topic can be found at [Managing IPU Resources](https://github.com/gradient-ai/Graphcore-HuggingFace/blob/main/useful-tips/managing_ipu_resources.ipynb)."
   ]
  },
  {
   "cell_type": "code",
   "execution_count": null,
   "metadata": {},
   "outputs": [],
   "source": [
    "model_on_ipu = pipe.unet.unet\n",
    "if model_on_ipu.isAttachedToDevice():\n",
    "    model_on_ipu.detachFromDevice()"
   ]
  }
 ],
 "metadata": {
  "kernelspec": {
   "display_name": "Python 3",
   "language": "python",
   "name": "python3"
  },
  "language_info": {
   "codemirror_mode": {
    "name": "ipython",
    "version": 3
   },
   "file_extension": ".py",
   "mimetype": "text/x-python",
   "name": "python",
   "nbconvert_exporter": "python",
   "pygments_lexer": "ipython3",
   "version": "3.8.10"
  },
  "vscode": {
   "interpreter": {
    "hash": "bb566221b6fb66eb17be1e54d5bad447b448f6085074d60633cde4e94a153eec"
   }
  }
 },
 "nbformat": 4,
 "nbformat_minor": 4
}<|MERGE_RESOLUTION|>--- conflicted
+++ resolved
@@ -5,11 +5,7 @@
    "cell_type": "markdown",
    "metadata": {},
    "source": [
-<<<<<<< HEAD
-    "## Stable Diffusion Text-guided Inpainting on IPU\n",
-=======
     "## Stable Diffusion Text-Guided Inpainting on IPU\n",
->>>>>>> 757632d5
     "\n",
     "This notebook demonstrates how a stable diffusion inference pipeline can be run on Graphcore IPUs to replace objects inside an image.\n",
     "\n",
@@ -38,11 +34,7 @@
    "cell_type": "markdown",
    "metadata": {},
    "source": [
-<<<<<<< HEAD
-    "Values for virtual IPU Pod size and the cache directories can be configured through environment variables or directly in the notebook:"
-=======
     "Values for the virtual IPU Pod size and the cache directories can be configured through environment variables or directly in the notebook:"
->>>>>>> 757632d5
    ]
   },
   {
