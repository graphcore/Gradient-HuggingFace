--- conflicted
+++ resolved
@@ -545,11 +545,7 @@
    ],
    "source": [
     "%pip install -r requirements.txt\n",
-<<<<<<< HEAD
-    "%load_ext examples_utils.notebook_logging.gc_logger"
-=======
     "%load_ext graphcore_cloud_tools.notebook_logging.gc_logger"
->>>>>>> 0a42a036
    ]
   },
   {
