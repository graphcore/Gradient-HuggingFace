{
 "cells": [
  {
   "attachments": {},
   "cell_type": "markdown",
   "id": "0b39b644",
   "metadata": {},
   "source": [
    "# Running Automated Speech Recognition (ASR) using a fine-tuned wav2vec 2.0 checkpoint on IPU\n",
    "\n",
    "This notebook will demonstrate how to perform wav2vec 2.0 inference with PyTorch on the Graphcore IPUs. We will use a `wav2vec2-base` model fine-tuned for a CTC downstream task using LibriSpeech.\n",
    "\n",
    "We will show how to use a wav2vec 2.0 model written in PyTorch from the 🤗`transformers` library from HuggingFace and paralllize it using the 🤗`optimum-graphcore` library.\n",
    "\n",
    "### Environment\n",
    "\n",
    "Requirements:\n",
    "- A Poplar SDK environment enabled (see the [Getting Started](https://docs.graphcore.ai/en/latest/getting-started.html) guide for your IPU system)\n",
    "- Python packages installed with `python -m pip install -r requirements.txt`"
   ]
  },
  {
   "cell_type": "code",
   "execution_count": null,
   "id": "6b495d23",
   "metadata": {},
   "outputs": [],
   "source": [
    "%%bash\n",
    "apt update\n",
    "apt-get install libsndfile1 -y"
   ]
  },
  {
   "cell_type": "code",
   "execution_count": null,
   "id": "2f002d45",
   "metadata": {},
   "outputs": [],
   "source": [
    "%pip install -r requirements.txt"
   ]
  },
  {
   "cell_type": "markdown",
   "id": "389a57ca",
   "metadata": {},
   "source": [
    "To run this Jupyter notebook on a remote IPU machine:\n",
    "1. Enable a Poplar SDK environment \n",
    "(see the [Getting Started](https://docs.graphcore.ai/en/latest/getting-started.html) \n",
    " guide for your IPU system) and install required packages with `python -m pip install -r requirements.txt`\n",
    "2. In the same environment, install the Jupyter notebook server: `python -m pip install notebook`\n",
    "3. Launch a Jupyter Server on a specific port: `jupyter-notebook --no-browser --port <port number>`\n",
    "4. Connect via SSH to your remote machine, forwarding your chosen port:\n",
    "`ssh -NL <port number>:localhost:<port number> <your username>@<remote machine>`\n",
    "\n",
    "For more details about this process, or if you need troubleshooting, \n",
    "see our [guide on using IPUs from Jupyter notebooks](https://github.com/graphcore/tutorials/tree/sdk-release-3.0/tutorials/standard_tools/using_jupyter).\"\n",
    "\n",
    "### Graphcore Hugging Face models\n",
    "Hugging Face provides convenient access to pre-trained transformer models. The partnership between Hugging Face and Graphcore allows us to run these models on the IPU.\n",
    "\n",
    "Hugging Face models ported to the IPU can be found on the Graphcore organisation page on Hugging Face. \n",
    "\n",
    "### Utility imports\n",
    "We start by importing the utilities that will be used later in the tutorial: "
   ]
  },
  {
   "cell_type": "code",
   "execution_count": null,
   "id": "38fd5747",
   "metadata": {},
   "outputs": [],
   "source": [
    "import logging\n",
    "from tqdm import tqdm\n",
    "from dataclasses import dataclass, field\n",
    "from pathlib import Path\n",
    "\n",
    "import torch\n",
    "import poptorch\n",
    "\n",
    "from datasets import load_dataset\n",
    "from optimum.graphcore import IPUConfig\n",
    "from optimum.graphcore.modeling_utils import to_pipelined\n",
    "from transformers import (\n",
    "    AutoModelForCTC,\n",
    "    Wav2Vec2Processor,\n",
    "    HfArgumentParser,\n",
    ")\n",
    "from transformers.utils import check_min_version\n",
    "from transformers.utils.versions import require_version"
   ]
  },
  {
   "cell_type": "markdown",
   "id": "51a300c3",
   "metadata": {},
   "source": [
    "Values for machine size and cache directories can be configured through environment variables or directly in the notebook:"
   ]
  },
  {
   "cell_type": "code",
   "execution_count": null,
   "id": "38b6b9ad",
   "metadata": {},
   "outputs": [],
   "source": [
    "import os\n",
    "\n",
    "pod_type = os.getenv(\"GRAPHCORE_POD_TYPE\", \"pod16\")\n",
    "executable_cache_dir = os.getenv(\"POPLAR_EXECUTABLE_CACHE_DIR\", \"/tmp/exe_cache/\") + \"/wav2vec2_inference\"\n",
    "checkpoint_directory = Path(os.getenv(\"CHECKPOINT_DIR\", \"/tmp\")) / \"demo\""
   ]
  },
  {
   "attachments": {},
   "cell_type": "markdown",
   "id": "4342de8d",
   "metadata": {},
   "source": [
    "## Preparing the model\n",
    "\n",
    "This notebook use the model output from the fine-tuning notebook. If you have not already run the fine-tuning notebook, or don't have an output directory, then this script will not run.\n",
    "\n",
    "As this model does not require optimising, the full `base` inference model can fit on a single IPU. This makes the IPU configuration straighforward. The `num_device_iterations` will control how many iterations the IPU will perform before returning to host. With this set to 10, 10 utterances will be sent to the IPU, processed, and sent back as a block of 10. \n",
    "\n",
    "We create the pipelined version of the model which makes changes for the IPU version of the model. And finally convert the model into a `poptorch.inferenceModel`."
   ]
  },
  {
   "cell_type": "code",
   "execution_count": null,
   "id": "4f9abb8b",
   "metadata": {},
   "outputs": [],
   "source": [
    "processor = Wav2Vec2Processor.from_pretrained(checkpoint_directory)\n",
    "model = AutoModelForCTC.from_pretrained(checkpoint_directory)\n",
    "\n",
    "num_device_iterations = 10\n",
    "ipu_config = IPUConfig(inference_device_iterations=num_device_iterations, executable_cache_dir=executable_cache_dir)\n",
    "opts = ipu_config.to_options(for_inference=True)\n",
    "\n",
    "ipu_model = to_pipelined(model, ipu_config)\n",
    "ipu_model.parallelize()\n",
    "\n",
    "inference_model = poptorch.inferenceModel(ipu_model.half().eval(), options=opts)"
   ]
  },
  {
   "cell_type": "code",
   "execution_count": null,
   "id": "ec81f8f5",
   "metadata": {},
   "outputs": [],
   "source": [
    "model.config"
   ]
  },
  {
   "attachments": {},
   "cell_type": "markdown",
   "id": "626b8713",
   "metadata": {},
   "source": [
    "### Compilation\n",
    "\n",
    "The sample batch is an example of what a batch could look like. Effectively, we are setting the static size for the model input. The first dimension is the product of the `batch_size` and `num_device_iterations`. However, in this case the batch size is just 1. The second dimension is the maximum audio length in samples. We've set this to 20 seconds.\n",
    "\n",
    "The model will then compile for this input size. If the size is changed later the model will recompile."
   ]
  },
  {
   "cell_type": "code",
   "execution_count": null,
   "id": "5faf7b07",
   "metadata": {},
   "outputs": [],
   "source": [
    "max_samples = 400000\n",
    "sample_batch = {\"input_values\": torch.zeros([num_device_iterations, max_samples], dtype=torch.half)}\n",
    "\n",
    "inference_model.compile(**sample_batch)"
   ]
  },
  {
   "attachments": {},
   "cell_type": "markdown",
   "id": "354b72fd",
   "metadata": {},
   "source": [
    "### LibriSpeech inference\n",
    "\n",
    "We will test the inference capabilities of a fine-tuned model on a portion of the LibriSpeech `test` split. First, download the dataset using the 🤗`datasets` library from HuggingFace.\n",
    "\n"
   ]
  },
  {
   "cell_type": "code",
   "execution_count": null,
   "id": "9f79f984",
   "metadata": {},
   "outputs": [],
   "source": [
    "ds = load_dataset(\"librispeech_asr\", \"clean\", split=\"test\")"
   ]
  },
  {
   "attachments": {},
   "cell_type": "markdown",
   "id": "43709326",
   "metadata": {},
   "source": [
    "### Create a batch\n",
    "\n",
    "Here we take examples from LibriSpeech test and place them into a `zeros` tensor to create a batch."
   ]
  },
  {
   "cell_type": "code",
   "execution_count": null,
   "id": "32ad8825",
   "metadata": {},
   "outputs": [],
   "source": [
    "x = torch.zeros([num_device_iterations, max_samples], dtype=torch.half)\n",
    "\n",
    "for i in range(num_device_iterations):\n",
    "    input_values = processor(\n",
    "        ds[i][\"audio\"][\"array\"], return_tensors=\"pt\", padding=\"longest\"\n",
    "    ).input_values  # Batch size 1\n",
    "    length = input_values.size(1)\n",
    "    x[i, :length] = input_values[0]\n",
    "\n",
    "batch = {\"input_values\": x}"
   ]
  },
  {
   "attachments": {},
   "cell_type": "markdown",
   "id": "6f19496f",
   "metadata": {},
   "source": [
    "## Run inference\n",
    "\n",
    "Running the model will perform `num_device_iterations` on the IPU before returning to host. This means that all of our logits will be returned at once."
   ]
  },
  {
   "cell_type": "code",
   "execution_count": null,
   "id": "8320bdfb",
   "metadata": {},
   "outputs": [],
   "source": [
    "output = inference_model(**batch)"
   ]
  },
  {
   "cell_type": "markdown",
   "id": "72abf4e4",
   "metadata": {},
   "source": [
    "### Decode\n",
    "\n",
    "The max arg of the logits is taked from every frame of the output, this is a 'greedy decode' strategy. The processor will then convert the predicted indexes back into text, and the transcripts will be printed."
   ]
  },
  {
   "cell_type": "code",
   "execution_count": null,
   "id": "3dfbe098",
   "metadata": {},
   "outputs": [],
   "source": [
    "logits = output[0]\n",
    "predicted_ids = torch.argmax(logits, dim=-1)\n",
    "transcription = processor.batch_decode(predicted_ids)"
   ]
  },
  {
   "cell_type": "code",
   "execution_count": null,
   "id": "247f5d62",
   "metadata": {},
   "outputs": [],
   "source": [
    "transcription"
   ]
<<<<<<< HEAD
=======
  },
  {
   "cell_type": "markdown",
   "id": "b52f2f9e",
   "metadata": {},
   "source": [
    "### Optional - Release IPUs in use\n",
    "    \n",
    "The IPython kernel has a lock on the IPUs used in running the model, preventing other users from using them. For example, if you wish to use other notebooks after working your way through this one, it may be necessary to manually run the below cell to release IPUs from use. This will happen by default if using the `Run All` option. More information on the topic can be found at [Managing IPU Resources](https://github.com/gradient-ai/Graphcore-HuggingFace/blob/main/useful-tips/managing_ipu_resources.ipynb)."
   ]
  },
  {
   "cell_type": "code",
   "execution_count": null,
   "id": "a73bdde4",
   "metadata": {},
   "outputs": [],
   "source": [
    "inference_model.isAttachedToDevice():,\n",
    "    inference_model.detachFromDevice()"
   ]
>>>>>>> 757632d5
  }
 ],
 "metadata": {
  "kernelspec": {
   "display_name": "Python 3",
   "language": "python",
   "name": "python3"
  },
  "language_info": {
   "codemirror_mode": {
    "name": "ipython",
    "version": 3
   },
   "file_extension": ".py",
   "mimetype": "text/x-python",
   "name": "python",
   "nbconvert_exporter": "python",
   "pygments_lexer": "ipython3",
   "version": "3.8.10"
  },
  "vscode": {
   "interpreter": {
    "hash": "31f2aee4e71d21fbe5cf8b01ff0e069b9275f58929596ceb00d14d90e3e16cd6"
   }
  }
 },
 "nbformat": 4,
 "nbformat_minor": 5
}<|MERGE_RESOLUTION|>--- conflicted
+++ resolved
@@ -291,8 +291,6 @@
    "source": [
     "transcription"
    ]
-<<<<<<< HEAD
-=======
   },
   {
    "cell_type": "markdown",
@@ -314,7 +312,6 @@
     "inference_model.isAttachedToDevice():,\n",
     "    inference_model.detachFromDevice()"
    ]
->>>>>>> 757632d5
   }
  ],
  "metadata": {
