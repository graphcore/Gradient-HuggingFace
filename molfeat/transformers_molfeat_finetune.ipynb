{
 "cells": [
  {
   "attachments": {},
   "cell_type": "markdown",
   "metadata": {},
   "source": [
    "Copyright (c) 2023 Graphcore Ltd. All rights reserved."
   ]
  },
  {
   "attachments": {},
   "cell_type": "markdown",
   "metadata": {},
   "source": [
    "# Molecular Classification on IPUs using MolFeat \n",
    "## Fine tune pre-trained Transformer models for Blood Brain Barrier Permiability and QM9 prediction \n",
    "\n",
    "\n",
    "[![Run on Gradient](https://assets.paperspace.io/img/gradient-badge.svg)](https://ipu.dev/yoyy6N)\n",
    " [![Join our Slack Community](https://img.shields.io/badge/Slack-Join%20Graphcore's%20Community-blue?style=flat-square&logo=slack)](https://www.graphcore.ai/join-community)\n"
   ]
  },
  {
   "attachments": {},
   "cell_type": "markdown",
   "metadata": {},
   "source": [
    "### Introduction: MolFeat on the IPU\n",
    "\n",
    "The popular [MolFeat Library](https://molfeat.datamol.io) offers a comprehensive open-source collection of pre-trained featurizers for molecules, designed for seamless integration into ML workflows. \n",
    "The pre-trained featurizers in the Molfeat library have been trained on large quantities of data from a variety of domains, making them ideally suited to providing an initial featurization on new molecular datasets. This makes it possible to use larger and more sophisticated models even when only very small datasets are available as the fundamental physical properties of the molecule are already represented in the featurizer. \n",
    "\n",
    "In this notebook, we present a step-by-step guide on how to employ the Graphcore IPU for fine-tuning a pre-trained Transformer model on the `Blood-Brain Barrier Permeability (BBBP)` dataset from MoleculeNet. The goal is to predict which molecules can cross the blood-brain barrier, an essential property for drug development. Additionally, we demonstrate the versatility of this method for other regression tasks using new datasets.\n",
    "\n",
    "### Summary Table\n",
    "|   Domain   |      Tasks       |         Model         |  Datasets  |        Workflow         | Number of IPUs      | Execution Time |\n",
    "|:----------:|:----------------:|:---------------------:|:----------:|:-----------------------:|:-------------------:|:--------------:|\n",
    "| Molecules  | Classification / Regression | ChemBERTa-77M-MLM / ChemGPT | BBBP / QM9 | Training, evaluation, inference | Recommended: 4x (Min: 1x) |     5 min     |\n",
    "\n",
    "### Learning Outcomes\n",
    "Through this demo, you will acquire the skills to:\n",
    "- Classify molecules by leveraging a MolFeat featurizer and fine-tuning a Hugging Face Transformer on the IPU.\n",
    "- Construct an inference workflow for individual molecule predictions.\n",
    "- Understand how to transition between classification and regression tasks.\n",
    "\n",
    "### Links to Other Resources\n",
    "For additional information on MolFeat, consult their [documentation](https://molfeat.datamol.io), and for more details about the datasets employed in this notebook, explore [MoleculeNet](https://moleculenet.org/datasets-1). This notebook presumes prior knowledge of Transformer architecture and PyTorch on the IPU. To review these topics, refer to the relevant tutorials on using PyTorch on the IPU, available [here](https://console.paperspace.com/github/graphcore/Gradient-HuggingFace?machine=Free-IPU-POD4&container=graphcore%2Fpytorch-jupyter%3A3.2.0-ubuntu-20.04-20230331&file=%2Fnatural-language-processing%2Fintroduction_to_optimum_graphcore.ipynb).\n",
    "\n",
    "[![Join our Slack Community](https://img.shields.io/badge/Slack-Join%20Graphcore's%20Community-blue?style=flat-square&logo=slack)](https://www.graphcore.ai/join-community)\n"
   ]
  },
  {
   "attachments": {},
   "cell_type": "markdown",
   "metadata": {},
   "source": [
    "## Running on Paperspace\n",
    "\n",
    "The Paperspace environment lets you run this notebook with almost no set up. To improve your experience we preload datasets and pre-install packages, this can take a few minutes, if you experience errors immediately after starting a session please try restarting the kernel before contacting support. If a problem persists or you want to give us feedback on the content of this notebook, please reach out to through our community of developers using our [slack channel](https://www.graphcore.ai/join-community) or raise a [GitHub issue](https://github.com/graphcore/examples).\n",
    "\n",
    "Requirements:\n",
    "\n",
    "* Python packages installed with `pip install -r ./requirements.txt`"
   ]
  },
  {
   "cell_type": "code",
   "execution_count": null,
   "metadata": {},
   "outputs": [],
   "source": [
    "# Make imported python modules automatically reload when the files are changed\n",
    "# needs to be before the first import.\n",
    "%load_ext autoreload\n",
    "%autoreload 2"
   ]
  },
  {
   "cell_type": "code",
   "execution_count": null,
   "metadata": {},
   "outputs": [],
   "source": [
    "%pip install -q -r ./requirements.txt\n",
<<<<<<< HEAD
    "%load_ext examples_utils.notebook_logging.gc_logger"
=======
    "%load_ext graphcore_cloud_tools.notebook_logging.gc_logger"
>>>>>>> 0a42a036
   ]
  },
  {
   "attachments": {},
   "cell_type": "markdown",
   "metadata": {},
   "source": [
    "## The Problem...\n",
    "\n",
    "Let's start by posing a toy problem. Imagine we have a dataset of molecules that we know something about, in this case about the ability of various compounds to penetrate the Blood-Brain-Barrier, but it could be any property we wish. This dataset has been made from experimental results which is ultimately very expensive and time consuming to collect and extend. \n",
    "\n",
    "So like any good scientist, we wonder can we take the data we have and create a model to describe the physical results that we can use to make predictions about new molecules where experiments haven't been carried out with reliable results? \n",
    "\n",
    "Below we can see an example molecule from the dataset, Propanolol, represented as a SMILES string and visualised in 3D. Looking at the table we can see the expected result. This is the target we are aiming to produce, and by the end of this notebook we will have a model to fill in the rest of the table. "
   ]
  },
  {
   "cell_type": "code",
   "execution_count": null,
   "metadata": {},
   "outputs": [],
   "source": [
    "from utils import report_molecule_classification\n",
    "\n",
    "report_molecule_classification(\n",
    "    \"Propanolol\", True, None, \"[Cl].CC(C)NCC(O)COc1cccc2ccccc12\"\n",
    ")"
   ]
  },
  {
   "cell_type": "code",
   "execution_count": null,
   "metadata": {},
   "outputs": [],
   "source": [
    "import torch\n",
    "import copy\n",
    "import pandas as pd\n",
    "import numpy as np\n",
    "from tqdm.notebook import tqdm\n",
    "\n",
    "from molfeat.trans.pretrained import PretrainedHFTransformer\n",
    "\n",
    "import poptorch\n",
    "from torch.utils.data import Dataset\n",
    "from IPython.display import clear_output\n",
    "import ipywidgets as widgets\n",
    "\n",
    "\n",
    "import poptorch\n",
    "\n",
    "from utils import (\n",
    "    plot_smoothed_loss,\n",
    "    report_molecule_classification,\n",
    "    report_molecule_regression,\n",
    ")\n",
    "from utils import Emoji"
   ]
  },
  {
   "attachments": {},
   "cell_type": "markdown",
   "metadata": {},
   "source": [
    "First we need to select the featurizer and the dataset. In this example we'll use the `ChemBERTa-77M-MLM` pre-trained featurizer and the `BBBP` (Blood Brain Barrier Permiability) dataset. We load the featurizer, read the dataset from the URL provided, then we can look at the dataframe and plot the first molecule from the dataset. \n",
    "\n",
    "We can see the dataframe includes the name of the molecule, the label (does the molecule pass through the BBB), and the SMILES string for the molecule. We can then use the utility function `report_molecule_classification` to explore the dataset - look at different molecules in the dataset by changing the `mol_id`. "
   ]
  },
  {
   "cell_type": "code",
   "execution_count": null,
   "metadata": {},
   "outputs": [],
   "source": [
    "featurizer = PretrainedHFTransformer(\n",
    "    kind=\"ChemBERTa-77M-MLM\", pooling=\"bert\", preload=True\n",
    ")\n",
    "\n",
    "df = pd.read_csv(\"https://deepchemdata.s3-us-west-1.amazonaws.com/datasets/BBBP.csv\")\n",
    "print(df.head())\n",
    "print(f\"Length of dataset: {len(df)}\")"
   ]
  },
  {
   "attachments": {},
   "cell_type": "markdown",
   "metadata": {},
   "source": [
    "Here the molecule report is showing the basic information - name and target, through this notebook we'll show how to finetune the Transformer model to classify individual molecules with our model in this format. "
   ]
  },
  {
   "cell_type": "code",
   "execution_count": null,
   "metadata": {},
   "outputs": [],
   "source": [
    "mol_id = 10  # SET THIS VALUE AND RE-RUN THIS CELL TO EXPLORE THE DATASET.\n",
    "\n",
    "view = report_molecule_classification(\n",
    "    df.name.values[mol_id], df.p_np.values[mol_id], None, df.smiles.values[mol_id]\n",
    ")\n",
    "view.show()"
   ]
  },
  {
   "attachments": {},
   "cell_type": "markdown",
   "metadata": {},
   "source": [
    "**Exercise:** When you've finished running the notebook, come back here and uncomment this block to run the `ChemGPT-4.7M` model with a regression task. There are a few small changes to make through the notebook for this, but we'll point those out when we get to them. "
   ]
  },
  {
   "cell_type": "code",
   "execution_count": null,
   "metadata": {},
   "outputs": [],
   "source": [
    "# featurizer = PretrainedHFTransformer(kind=\"ChemGPT-4.7M\", notation=\"selfies\")\n",
    "\n",
    "# df = pd.read_csv(\"https://deepchemdata.s3-us-west-1.amazonaws.com/datasets/qm9.csv\")\n",
    "# print(df.head())\n",
    "\n",
    "# report_molecule_regression(df.mol_id.values[0], df.gap.values[0], None, df.smiles.values[0])"
   ]
  },
  {
   "attachments": {},
   "cell_type": "markdown",
   "metadata": {},
   "source": [
    "## MolFeat Featurizer\n",
    "\n",
    "The main advantage of using the Molfeat library is the pre-trained featurizers, these are models provided that provide a tuned method to take a molecule from a SMILES string format and generate an embedding of the molecule that's ready to be used for downstream tasks. \n",
    "We can think of this like the pre-trained word embeddings in an NLP model.\n",
    "\n",
    "In this case we need to use the dataset wrapper from `MolFeat` - more details of this can be found in the tutorials in the docs [here](https://molfeat-docs.datamol.io/stable/tutorials/transformer_finetuning.html).\n",
    "\n",
    "**Exercise:** To see how this dataset class should be changed depending on the requirements of the dataset look at the PyTorch Geometric Molfeat tutorial [here](https://console.paperspace.com/github/graphcore/Gradient-Pytorch-Geometric?machine=Free-IPU-POD4&container=graphcore%2Fpytorch-geometric-jupyter%3A3.2.0-ubuntu-20.04-20230314&file=%2F%2FREADME_first.ipynb).\n",
    "\n"
   ]
  },
  {
   "cell_type": "code",
   "execution_count": null,
   "metadata": {},
   "outputs": [],
   "source": [
    "class DTset(Dataset):\n",
    "    def __init__(self, smiles, y, mf_featurizer):\n",
    "        super().__init__()\n",
    "        self.smiles = smiles\n",
    "        self.mf_featurizer = mf_featurizer\n",
    "        self.y = torch.tensor(y).float()\n",
    "        # here we use the molfeat mf_featurizer to convert the smiles to\n",
    "        # corresponding tokens based on the internal tokenizer\n",
    "        # we just want the data from the batch encoding object\n",
    "        self.transformed_mols = self.mf_featurizer._convert(smiles)\n",
    "\n",
    "    @property\n",
    "    def embedding_dim(self):\n",
    "        return len(self.mf_featurizer)\n",
    "\n",
    "    @property\n",
    "    def max_length(self):\n",
    "        return self.transformed_mols.shape[-1]\n",
    "\n",
    "    def __len__(self):\n",
    "        return self.y.shape[0]\n",
    "\n",
    "    def collate_fn(self, **kwargs):\n",
    "        # the default collate fn self.mf_featurizer.get_collate_fn(**kwargs)\n",
    "        # returns None, which should just concatenate the inputs\n",
    "        # You could also use `transformers.default_data_collator` instead\n",
    "        return self.mf_featurizer.get_collate_fn(**kwargs)\n",
    "\n",
    "    def __getitem__(self, index):\n",
    "        datapoint = dict(\n",
    "            (name, val[index]) for name, val in self.transformed_mols.items()\n",
    "        )\n",
    "        datapoint[\"y\"] = self.y[index]\n",
    "        return datapoint"
   ]
  },
  {
   "attachments": {},
   "cell_type": "markdown",
   "metadata": {},
   "source": [
    "## Build the poptorch Dataloader for the IPU\n",
    "\n",
    "We need to build a Poptorch Dataloader with our dataset. We can start by processing the dataframe with the `DTset` class above - this takes the featurizer and processes all the smiles strings and returns a PyTorch dataset. \n",
    "Then after splitting the dataset into a train and test set, we can set up the IPU specific dataloader.\n",
    "\n",
    "This takes the train split of the dataset and the `ipu_opts` to build the dataloader. \n",
    "\n",
    "Some key aspects of the `ipu_opts` are given below:\n",
    "* `deviceIterations` - this is the number of training steps taken before the IPU communciates with the host\n",
    "* `gradientAccumulation` - we can accumulate gradient updates for a number of steps before updating the weights, this can be useful for larger training pipelines, but here we set this values to 2. \n",
    "* `replciationFactor` - we can replicate the model over a number of IPUs to take advantage of data parallelism which can speed up training, however here 1x IPU is sufficient \n",
    "* `BATCH_SIZE` - this is the micro batch size, however we also have a concept of a `total batch size` that is given by `BATCH_SIZE * NUM_REPLICAS * GRADIENT_ACCUMALATION` \n",
    "\n",
    "More details on these can be found in the introduction tutorials - and for the models here we can safely assume that we can leave the values set here. "
   ]
  },
  {
   "cell_type": "code",
   "execution_count": null,
   "metadata": {},
   "outputs": [],
   "source": [
    "dataset = DTset(df.smiles.values, df.p_np.values, featurizer)\n",
    "\n",
    "# NOTE: If you want to use the QM9 regression dataset, you need to change the args for the dataset here.\n",
    "# Comment out the above line, and un-comment the below line.\n",
    "# dataset = DTset(df.smiles.values, df.gap.values, featurizer)\n",
    "\n",
    "\n",
    "generator = torch.Generator().manual_seed(42)\n",
    "train_dt, test_dt = torch.utils.data.random_split(\n",
    "    dataset, [0.8, 0.2], generator=generator\n",
    ")\n",
    "\n",
    "BATCH_SIZE = 32\n",
    "# Set up the PyTorch DataLoader to load that much data at each iteration\n",
    "train_opts = poptorch.Options()\n",
    "train_opts.deviceIterations(1)\n",
    "train_opts.Training.gradientAccumulation(2)\n",
    "train_opts.replicationFactor(1)\n",
    "\n",
    "\n",
    "train_loader = poptorch.DataLoader(\n",
    "    options=train_opts,\n",
    "    dataset=train_dt,\n",
    "    batch_size=BATCH_SIZE,\n",
    "    shuffle=False,\n",
    "    collate_fn=dataset.collate_fn(),\n",
    ")"
   ]
  },
  {
   "attachments": {},
   "cell_type": "markdown",
   "metadata": {},
   "source": [
    "## Model Structure\n",
    "\n",
    "The AwesomeNet model is a custom PyTorch neural network architecture that utilizes a pre-trained transformer model from the Molfeat library as the base for molecule featurization. The architecture is comprised of several layers and components:\n",
    "\n",
    "1. **Embedding Layer**: A copy of the base pre-trained transformer model from the MolFeat featurizer, which serves as the embedding layer for the input data.\n",
    "2. **Embedding Dimension**: The size of the hidden layer in the base pre-trained transformer model.\n",
    "3. **Pooling Layer**: Obtained from the MolFeat featurizer, this layer performs pooling operations on the embeddings.\n",
    "4. **Hidden Layer**: A sequential layer consisting of dropout, linear, and ReLU activation layers. The input size is the length of the MolFeat featurizer, while the output size is a user-defined `hidden_size`.\n",
    "5. **Output Layer**: A linear layer that maps the hidden layer's output to the final output size, which is usually set to 1 for regression tasks.\n",
    "6. **Loss Function**: The model uses the Binary Cross Entropy with Logits Loss (BCEWithLogitsLoss) function to compute the loss during training.\n",
    "\n",
    "The `forward` function of the model takes input arguments and optional target labels (y) and performs the following steps:\n",
    "\n",
    "1. Pass the input data through the embedding layer to obtain the embeddings.\n",
    "2. Extract the last hidden state from the embeddings.\n",
    "3. Apply the pooling layer on the last hidden state using the input_ids and attention_mask.\n",
    "4. Pass the pooled embeddings through the custom hidden layer.\n",
    "5. Obtain the final output by passing the hidden layer's output through the output layer.\n",
    "\n",
    "If target labels are provided, the model computes the loss using the BCEWithLogitsLoss function and returns the output along with the computed loss. Otherwise, only the output is returned.\n"
   ]
  },
  {
   "cell_type": "code",
   "execution_count": null,
   "metadata": {},
   "outputs": [],
   "source": [
    "class AwesomeNet(torch.nn.Module):\n",
    "    def __init__(self, mf_featurizer, hidden_size=128, dropout=0.1, output_size=1):\n",
    "        super().__init__()\n",
    "        self.hidden_size = hidden_size\n",
    "        self.output_size = output_size\n",
    "        # we get the underlying model from the molfeat featurizer\n",
    "        # here we fetch the \"base\" huggingface transformer model\n",
    "        # and not the wrapper around for MLM\n",
    "        # this is principally to get smaller model and training efficiency\n",
    "        base_pretrained_model = getattr(\n",
    "            mf_featurizer.featurizer.model,\n",
    "            mf_featurizer.featurizer.model.base_model_prefix,\n",
    "        )\n",
    "        self.embedding_layer = copy.deepcopy(base_pretrained_model)\n",
    "        self.embedding_dim = mf_featurizer.featurizer.model.config.hidden_size\n",
    "        # we get the the pooling layer from the molfeat featurizer\n",
    "        self.pooling_layer = mf_featurizer._pooling_obj\n",
    "        self.hidden_layer = torch.nn.Sequential(\n",
    "            torch.nn.Dropout(p=dropout),\n",
    "            torch.nn.Linear(len(mf_featurizer), self.hidden_size),\n",
    "            torch.nn.ReLU(),\n",
    "        )\n",
    "        self.output_layer = torch.nn.Linear(self.hidden_size, self.output_size)\n",
    "        self.loss_fn = torch.nn.BCEWithLogitsLoss()\n",
    "\n",
    "        # Swap the loss function here for a regression task\n",
    "        # self.loss_fn = torch.nn.L1Loss()\n",
    "\n",
    "    def forward(self, y=None, **kwargs):\n",
    "        # get embeddings\n",
    "        x = self.embedding_layer(**kwargs)\n",
    "        # we take the last hidden state\n",
    "        emb = x[\"last_hidden_state\"]\n",
    "        # run poolings\n",
    "        h = self.pooling_layer(\n",
    "            emb,\n",
    "            kwargs[\"input_ids\"],\n",
    "            mask=kwargs.get(\"attention_mask\"),\n",
    "        )\n",
    "        # run through our custom and optional hidden layer\n",
    "        h = self.hidden_layer(h)\n",
    "        # run through output layers to get logits\n",
    "        if y is not None:\n",
    "            out = self.output_layer(h)\n",
    "            loss = self.loss_fn(out.squeeze(), y)\n",
    "            return out, loss\n",
    "        return self.output_layer(h)"
   ]
  },
  {
   "attachments": {},
   "cell_type": "markdown",
   "metadata": {},
   "source": [
    "Now we can define the training model and set some key hyoperparameters. \n",
    "* `NUM_EPOCHS` - how long to train the model for\n",
    "* `LEARNING_RATE` - set the learning rate to tune the training \n",
    "* `HIDDEN_SIZE` - set the size of the final hidden layer in the model\n",
    "\n",
    "Then we call the model and define the optimizer. \n",
    "In this case we're going to keep it simple and use Adam. \n",
    "\n",
    "Then the `poptorch` training model is created from our `AwesomeNet` - which we can look at in the summary below. "
   ]
  },
  {
   "cell_type": "code",
   "execution_count": null,
   "metadata": {},
   "outputs": [],
   "source": [
    "# Key Hyperparameters\n",
    "NUM_EPOCHS = 10\n",
    "LEARNING_RATE = 1e-3\n",
    "HIDDEN_SZIE = 64\n",
    "\n",
    "\n",
    "model = AwesomeNet(featurizer, hidden_size=HIDDEN_SZIE, dropout=0.1, output_size=1)\n",
    "optimizer = poptorch.optim.Adam(model.parameters(), lr=LEARNING_RATE)\n",
    "\n",
    "# Wrap the model in a PopTorch training wrapper\n",
    "train_model = poptorch.trainingModel(model, options=train_opts, optimizer=optimizer)\n",
    "\n",
    "\n",
    "from torchinfo import summary\n",
    "\n",
    "summary(train_model)"
   ]
  },
  {
   "attachments": {},
   "cell_type": "markdown",
   "metadata": {},
   "source": [
    "### Training the model\n",
    "\n",
    "Now we can train the model.\n",
    "This block will compile the model and loop through the dataset for the number of epochs specified. \n",
    "Finally the model is detached from the IPU to free up resources for the next step. "
   ]
  },
  {
   "cell_type": "code",
   "execution_count": null,
   "metadata": {},
   "outputs": [],
   "source": [
    "# Train\n",
    "epoch_losses = []\n",
    "from tqdm.notebook import tqdm\n",
    "\n",
    "pbar = tqdm(range(NUM_EPOCHS), colour=\"#FF6F79\")\n",
    "for epoch in pbar:\n",
    "    losses = []\n",
    "    for data in train_loader:\n",
    "        out, loss = train_model(**data)\n",
    "        losses.append(torch.mean(loss).item())\n",
    "        epoch_losses.append(torch.mean(loss).item())\n",
    "    pbar.set_description(f\"Epoch {epoch} - Loss {np.mean(losses):.5f}\")\n",
    "train_model.detachFromDevice()"
   ]
  },
  {
   "attachments": {},
   "cell_type": "markdown",
   "metadata": {},
   "source": [
    "And we can plot the smoothed loss history, to validate to that the training looks sensible. \n"
   ]
  },
  {
   "cell_type": "code",
   "execution_count": null,
   "metadata": {},
   "outputs": [],
   "source": [
    "from utils import plot_smoothed_loss\n",
    "\n",
    "plot_smoothed_loss(epoch_losses)"
   ]
  },
  {
   "attachments": {},
   "cell_type": "markdown",
   "metadata": {},
   "source": [
    "## Evaluation\n",
    "\n",
    "To run the evaluation we need a few key steps, these are very similar to the steps for the training. We need to define the `ipu_opts` for the test model, and we need to create a poptorch dataloader. \n",
    "1. Build the `test_loader` for the test dataset \n",
    "2. Build the poptorch inference model \n",
    "3. Loop through the test dataset to get predictions. \n",
    "    NB: Be careful with the processing of the outputs if you try the QM9 regression dataset, remove the sigmoid function on the outputs. \n",
    "4. Evaluate with the accuracy and ROC score\n",
    "\n",
    "This will then finally print out the performance on the test dataset. "
   ]
  },
  {
   "cell_type": "code",
   "execution_count": null,
   "metadata": {},
   "outputs": [],
   "source": [
    "from sklearn.metrics import accuracy_score, roc_auc_score\n",
    "from matplotlib import pyplot as plt\n",
    "\n",
    "test_opts = poptorch.Options()\n",
    "test_opts.deviceIterations(1)\n",
    "test_opts.replicationFactor(1)\n",
    "\n",
    "test_loader = poptorch.DataLoader(\n",
    "    options=test_opts,\n",
    "    dataset=test_dt,\n",
    "    batch_size=BATCH_SIZE,\n",
    "    shuffle=False,\n",
    "    collate_fn=dataset.collate_fn(),\n",
    ")\n",
    "\n",
    "inference_model = poptorch.inferenceModel(model, options=test_opts)\n",
    "test_y_hat = []\n",
    "test_y_true = []\n",
    "\n",
    "predictions, labels = [], []\n",
    "for data in test_loader:\n",
    "    out, _ = inference_model(**data)\n",
    "    # we apply sigmoid for classification - don't need this for regression\n",
    "    out = torch.sigmoid(out)\n",
    "    test_y_hat.append(out.detach().cpu().squeeze())\n",
    "    test_y_true.append(data[\"y\"])\n",
    "test_y_hat = torch.cat(test_y_hat).squeeze().numpy()\n",
    "test_y_true = torch.cat(test_y_true).squeeze().numpy()\n",
    "assert len(test_y_true) == len(test_y_hat)\n",
    "roc_auc = roc_auc_score(test_y_true, test_y_hat)\n",
    "acc = accuracy_score(test_y_true, test_y_hat >= 0.5)\n",
    "print(f\"Test ROC AUC: {roc_auc:.3f}\\nTest Accuracy: {acc:.3f}\")"
   ]
  },
  {
   "attachments": {},
   "cell_type": "markdown",
   "metadata": {},
   "source": [
    "## Demo Molecules\n",
    "\n",
    "We can see the accuracy and ROC score above, they seem rpetty good, but it's hard to put that in context of a real use case. \n",
    "\n",
    "We have a fine-tuned model, so let's use it to make predictions on individual moelcules as we loop through the dataset. \n",
    "\n",
    "\n",
    "For demonstration purposes we'll build a new data loader for inference with a abtch-size of 1 molecule, and for simplicity we'll just take the original dataset - in reality this might be a different dataset, or new molecules as they are needed to be evaluated, but this gives an idea of the workflow. \n",
    "\n",
    "Like previously we set up the Dataloader and ipu_opts in the same manner, and build the inference version of out model. "
   ]
  },
  {
   "cell_type": "code",
   "execution_count": null,
   "metadata": {},
   "outputs": [],
   "source": [
    "test_opts = poptorch.Options()\n",
    "test_opts.deviceIterations(1)\n",
    "test_opts.replicationFactor(1)\n",
    "# Dataframe of \"new molecules\"\n",
    "inf_df = df\n",
    "dataset = DTset(inf_df.smiles.values, inf_df.p_np.values, featurizer)\n",
    "# Set the batch size to 1 as we intend to process each molecule one at a time.\n",
    "inf_loader = poptorch.DataLoader(\n",
    "    options=test_opts,\n",
    "    dataset=dataset,\n",
    "    batch_size=1,\n",
    "    shuffle=False,\n",
    "    collate_fn=dataset.collate_fn(),\n",
    ")\n",
    "# And we define the inference model here.\n",
    "model.eval()\n",
    "inference_model = poptorch.inferenceModel(model, options=test_opts)"
   ]
  },
  {
   "attachments": {},
   "cell_type": "markdown",
   "metadata": {},
   "source": [
    "Then if we turn the loader and dataframe into iterables we can loop through one molecule at a time on-demmand. "
   ]
  },
  {
   "cell_type": "code",
   "execution_count": null,
   "metadata": {},
   "outputs": [],
   "source": [
    "sampler = iter(inf_loader)\n",
    "smiles = iter(df.smiles.values)\n",
    "names = iter(df.name.values)"
   ]
  },
  {
   "attachments": {},
   "cell_type": "markdown",
   "metadata": {},
   "source": [
    "The following block is the inference call. The first time it is run the inference model will compile, and for subsequent calls it will run directly and can be run until the dataloader is exhuasted. \n",
    "See how the molecule report has been extended to the predicted result. \n",
    "\n",
    "You can re-run the next molecule cell multiple times to get a feeling for how the model performs, and what a case-by-case application feels like. \n"
   ]
  },
  {
   "cell_type": "code",
   "execution_count": null,
   "metadata": {},
   "outputs": [],
   "source": [
    "def next_molecule():\n",
    "\n",
    "    # =============================================================\n",
    "    # |                                                           |\n",
    "    # |             DEMO MOLECULE PREDICTION                      |\n",
    "    # |                                                           |\n",
    "    # =============================================================\n",
    "    clear_output(True)\n",
    "    sample = next(sampler)\n",
    "    name = next(names)\n",
    "    smile = next(smiles)\n",
    "\n",
    "    # Grab the true value for the report\n",
    "    y_truth = sample[\"y\"]\n",
    "    sample[\"y\"] = None\n",
    "\n",
    "    # Run inference on the model with the single sampled molecule from the sampler\n",
    "    out = inference_model(**sample)\n",
    "    out = torch.sigmoid(out)\n",
    "\n",
    "    # Report the result and plot the molecule with utility function\n",
    "    view = report_molecule_classification(name, bool(y_truth), out, smile)\n",
    "    view.show()"
   ]
  },
  {
   "cell_type": "code",
   "execution_count": null,
   "metadata": {},
   "outputs": [],
   "source": [
    "# RE-RUN THIS CELL TO SEE INFERENCE RESULTS ON INDIVIDUAL MOLECULES\n",
    "\n",
    "next_molecule()"
   ]
  },
  {
   "attachments": {},
   "cell_type": "markdown",
   "metadata": {},
   "source": [
    "## Conclusion\n",
    "\n",
    "We've seen how to combine a MolFeat Featurizer and a HuggingFace Transformer to classify molecules in the BBBP dataset, and how to run the final model in a single molecule inference mode. \n",
    "\n",
    "**Next Steps:**\n",
    "* Try tuning the hyperparameters - the length of training, the size of the hidden layer and the learning rate will all impact the final performance. \n",
    "* Try changing the dataset - the BBBP dataset is a classificiation dataset, but the code is provided in commented blocks to use the QM9 dataset for regression tasks. Start here as an extension to see how to adapt the data loading and the final layer of the model (and loss function) for the new task\n",
    "* Alternatively head over to  [MoleculeNet](https://moleculenet.org/datasets-1)  and explore the datasets there - they are labeled by task so you could pick an alternative classification dataset to fine-tune on or a regression task.\n",
    "* Provided in the same block as the QM9 dataset is an alternative model - `ChemGPT-4.7M`, you can try swapping the featurizer / model to finetune out and see how the performance compares, and how to tune the finetuning to achieve better down-stream results. \n",
    " "
   ]
  },
  {
   "cell_type": "code",
   "execution_count": null,
   "metadata": {},
   "outputs": [],
   "source": [
    "# Finally detach the inference model - this line is at the end to make sure it's not run accidentally before finishing the notebook.\n",
    "inference_model.detachFromDevice()"
   ]
  }
 ],
 "metadata": {
  "kernelspec": {
   "display_name": "Python 3.8.10 ('3.2.0+1277_poptorch': venv)",
   "language": "python",
   "name": "python3"
  },
  "language_info": {
   "codemirror_mode": {
    "name": "ipython",
    "version": 3
   },
   "file_extension": ".py",
   "mimetype": "text/x-python",
   "name": "python",
   "nbconvert_exporter": "python",
   "pygments_lexer": "ipython3",
   "version": "3.8.10"
  },
  "vscode": {
   "interpreter": {
    "hash": "dbfc712368f9f170a0635e201b20e8278cfe4185a9064a095e68346a2c2a6bf6"
   }
  }
 },
 "nbformat": 4,
 "nbformat_minor": 4
}<|MERGE_RESOLUTION|>--- conflicted
+++ resolved
@@ -83,11 +83,7 @@
    "outputs": [],
    "source": [
     "%pip install -q -r ./requirements.txt\n",
-<<<<<<< HEAD
-    "%load_ext examples_utils.notebook_logging.gc_logger"
-=======
     "%load_ext graphcore_cloud_tools.notebook_logging.gc_logger"
->>>>>>> 0a42a036
    ]
   },
   {
